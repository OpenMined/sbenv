[package]
name = "sbenv"
version = "0.1.4"
edition = "2021"
authors = ["Madhava Jay <madhava@openmined.org>"]
description = "SyftBox Env - virtualenv for SyftBox"
license = "MIT OR Apache-2.0"
repository = "https://github.com/openmined/sbenv"
homepage = "https://github.com/openmined/sbenv"
documentation = "https://github.com/openmined/sbenv"
readme = "README.md"
keywords = ["syftbox", "virtualenv", "environment", "cli"]
categories = ["command-line-utilities", "development-tools"]

[[bin]]
name = "sbenv"
path = "src/main.rs"

[dependencies]
clap = { version = "4.5", features = ["derive"] }
anyhow = "1.0"
serde = { version = "1.0", features = ["derive"] }
serde_json = "1.0"
dirs = "5.0"
rand = "0.8"
uuid = { version = "1.10", features = ["v4"] }
colored = "2.1"
dialoguer = "0.11"
atty = "0.2"
<<<<<<< HEAD
chrono = { version = "0.4", features = ["serde"] }
=======

[dev-dependencies]
tempfile = "3.8"
>>>>>>> e75cb91b
<|MERGE_RESOLUTION|>--- conflicted
+++ resolved
@@ -27,10 +27,7 @@
 colored = "2.1"
 dialoguer = "0.11"
 atty = "0.2"
-<<<<<<< HEAD
 chrono = { version = "0.4", features = ["serde"] }
-=======
 
 [dev-dependencies]
-tempfile = "3.8"
->>>>>>> e75cb91b
+tempfile = "3.8"